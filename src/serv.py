--- conflicted
+++ resolved
@@ -870,15 +870,7 @@
 class handler(BaseHTTPRequestHandler):
 
     def do_GET(self):
-<<<<<<< HEAD
-    
-=======
-        print("\n")
-        self.send_response(200)
-        self.send_header('Access-Control-Allow-Origin', '*')
-        self.send_header('Content-type','text/html')
-        self.end_headers()
->>>>>>> d54a26c9
+    
         urlP = urllib.parse.urlparse(self.path)
         print(urlP)
         if '=' in urlP.query:
@@ -890,6 +882,7 @@
         
         print("\n")
         self.send_response(200)
+        self.send_header('Access-Control-Allow-Origin', '*')
         self.send_header('Content-type', f[1])
         self.end_headers()
         
